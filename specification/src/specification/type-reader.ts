import { RestSpecMapping, RestSpecName, TypeName } from "./rest-spec-mapping"
import _ from "lodash"
import * as ts from "byots"
import Domain = require("../domain")
import path from "path"

class Visitor {
  constructor (protected checker: ts.TypeChecker) {}
  protected symbolName = (node: ts.Node): string => this.checker.getSymbolAtLocation(node).getName();
}

class EnumVisitor extends Visitor {
<<<<<<< HEAD
  constructor (private enumNode: ts.EnumDeclaration, checker: ts.TypeChecker, private namespace: string) { super(checker) }

  visit (): Domain.Enum {
    const name = this.symbolName(this.enumNode.name)
    const domainEnum = new Domain.Enum(name, this.namespace)
    for (const child of this.enumNode.getChildren()) {
      this.visitMember(child as ts.EnumMember, domainEnum)
    }
    return domainEnum
=======
  constructor(private enumNode: ts.EnumDeclaration, checker: ts.TypeChecker, private namespace: string) {super(checker); }

  visit(): Domain.Enum {
    const name = this.symbolName(this.enumNode.name);
    const domainEnum = new Domain.Enum(name, this.namespace);
    for (const child of this.enumNode.getChildren())
      this.visitMember(child as ts.EnumMember, domainEnum);

    domainEnum.generatorHints  = InterfaceVisitor.createGeneratorHints(this.enumNode.jsDoc || []);
    return domainEnum;
>>>>>>> 5802ac7a
  }

  private isMember (member: ts.EnumMember, e: Domain.Enum): boolean {
    if (member.kind === ts.SyntaxKind.EnumMember) return true
    for (const child of member.getChildren()) { this.visitMember(child as ts.EnumMember, e) }
    return false
  }

  private visitMember (member: ts.EnumMember, e: Domain.Enum) {
    if (!this.isMember(member, e)) return

    const name = this.symbolName(member.name);
    const hints = InterfaceVisitor.createGeneratorHints(member.jsDoc || []);
    const enumMember = new Domain.EnumMember(hints.alternateName || name, name);
    enumMember.generatorHints  = hints;
    e.members.push(enumMember);
  }
}

class InterfaceVisitor extends Visitor {
  name: TypeName;
  specMapping: RestSpecMapping;
  constructor(
    private interfaceNode: ts.InterfaceDeclaration | ts.ClassDeclaration,
    checker: ts.TypeChecker,
    private namespace: string
 ) {
   super(checker)
 }

  visit(): Domain.Interface {
    const n = this.symbolName(this.interfaceNode.name)
    this.name = n

    const decorator = _(this.interfaceNode.decorators || [])
      .map(d => d.expression.getText())
      .find(t => t.startsWith('rest_spec_name'))

    // only exists on requests
    const restSpec = decorator ? decorator.split('"')[1] : null
    if (restSpec) {
      let responseName = n.replace('Request', 'Response')
      if (responseName.endsWith('ExistsResponse')) responseName = 'ExistsResponse'
      this.specMapping = new RestSpecMapping(restSpec, n, responseName)
    }

    const domainInterface = restSpec
      ? new Domain.RequestInterface(n, this.namespace)
      : new Domain.Interface(n, this.namespace)

<<<<<<< HEAD
    if (restSpec) {
      ts.forEachChild(this.interfaceNode, c => this.visitRequestProperties(c as ts.PropertySignature, domainInterface as Domain.RequestInterface))
    } else {
      ts.forEachChild(this.interfaceNode, c => this.visitInterfaceProperty(c as ts.PropertySignature, domainInterface as Domain.Interface))
    }
=======
    if (!restSpec)
      ts.forEachChild(this.interfaceNode, c => this.visitInterfaceProperty(c as ts.PropertySignature, domainInterface));
    else
      ts.forEachChild(this.interfaceNode, c => this.visitRequestProperties(c as ts.PropertySignature, domainInterface as Domain.RequestInterface));

    domainInterface.generatorHints  = InterfaceVisitor.createGeneratorHints(this.interfaceNode.jsDoc || []);
>>>>>>> 5802ac7a

    const lookup = this.checker.getTypeAtLocation(this.interfaceNode) as ts.TypeReference
    const generics = lookup.typeArguments || []
    domainInterface.openGenerics = generics.map(g => g.getSymbol().name)

    const s = this.interfaceNode.symbol
    const x: any = s.valueDeclaration
    const heritageClauses: ts.Node[] = (x ? x.heritageClauses : []) || []
    domainInterface.inheritsFromUnresolved = heritageClauses
      .map(c => ((c as any).types || []) as ts.Node[])
      .reduce((p, c) => {
        c.forEach(node => p.push(node))
        return c
      }, [])
      .reduce((c, node) => {
        const expression = ((node as any).expression as ts.Identifier)
        const name = expression.text
        // const typeRef = this.checker.getTypeFromTypeNode(node as ts.TypeNode) as ts.TypeReference;
        const typeRef = node as ts.TypeReferenceNode;
        if (!typeRef.typeArguments) {
          const type = !typeRef.typeName
            ? this.visitTypeNode(node)
            : this.visitTypeReference(typeRef);
          c[name] = [type];
          return c;
        }
        c[name] = (typeRef.typeArguments).map(g => {
          const typeArgRef = g as ts.TypeReferenceNode
          return !typeArgRef.typeName
            ? this.visitTypeNode(g)
            : this.visitTypeReference(typeArgRef);
        });
        return c;
      }, {});
    return domainInterface;
  }

<<<<<<< HEAD
  private isPropertySignature (p: ts.PropertySignature | ts.PropertyDeclaration, parent: Domain.Interface | Domain.RequestInterface): boolean {
    if (p.kind === ts.SyntaxKind.PropertySignature) return true
    if (p.kind === ts.SyntaxKind.PropertyDeclaration) return true
    ts.forEachChild(p, c => this.visitInterfaceProperty(c as ts.PropertySignature, parent))
    return false
=======
  public static createGeneratorHints(jsDocs: ts.JSDoc[]): Domain.GeneratorDocumentation {
    const description = jsDocs.map(j => j.comment || "").join("\n");
    const keyValues = jsDocs.flatMap(j => (j.tags || [])).reduce((o, p) => ({...o, [p.tagName.escapedText]: p.comment}), {});

    return new Domain.GeneratorDocumentation(description, keyValues);
  }

  private isPropertySignature(p: ts.PropertySignature | ts.PropertyDeclaration, parent: Domain.Interface): boolean {
    if (p.kind === ts.SyntaxKind.PropertySignature) return true;
    if (p.kind === ts.SyntaxKind.PropertyDeclaration) return true;
    ts.forEachChild(p, c => this.visitInterfaceProperty(c as ts.PropertySignature, parent));
    return false;
>>>>>>> 5802ac7a
  }

  private visitRequestProperties(p: ts.PropertySignature, parent: Domain.RequestInterface) {
    if (!this.isPropertySignature(p, parent)) return;
    const name = this.symbolName(p.name);

    const returnType = this.visitTypeNode(p.type);
    ts.forEachChild(p.type, c => this.visitInterfaceProperty(c as ts.PropertySignature, parent, name === "query_parameters"));

    if (name === "query_parameters")
      parent.queryParameters = parent.properties.filter(prop => prop.isRequestParameter);
    else if (name === "body") {
      const bodyProps = parent.properties.filter(prop => !prop.isRequestParameter);
      parent.body = bodyProps.length > 0 ? bodyProps : returnType;
    }
  }

  private visitInterfaceProperty(p: ts.PropertySignature, parent: Domain.Interface,  isQueryParam: boolean = false) {
    if (!this.isPropertySignature(p, parent)) return;

    const name = this.symbolName(p.name)
    const returnType = this.visitTypeNode(p.type);

<<<<<<< HEAD
    const prop = new Domain.InterfaceProperty(name, returnType, isQueryParam);
=======
    const prop = new Domain.InterfaceProperty(name, isQueryParam);
    prop.type = returnType;
    prop.generatorHints  = InterfaceVisitor.createGeneratorHints(p.jsDoc || []);

>>>>>>> 5802ac7a
    parent.properties.push(prop);
  }

  private visitTypeNode (t: ts.Node, indent: number = 0): Domain.InstanceOf { // eslint-disable-line
    switch (t.kind) {
      case ts.SyntaxKind.ArrayType : return this.visitArrayType(t as ts.ArrayTypeNode);
      case ts.SyntaxKind.ExpressionWithTypeArguments:
        const lit = t as ts.TypeLiteralNode;
        return new Domain.Type(lit.getText());
      case ts.SyntaxKind.TypeLiteral: return undefined;
      case ts.SyntaxKind.TypeReference : return this.visitTypeReference(t as ts.TypeReferenceNode);
      case ts.SyntaxKind.StringKeyword : return new Domain.Type("string");
      case ts.SyntaxKind.BooleanKeyword : return new Domain.Type("boolean");
      case ts.SyntaxKind.AnyKeyword : return new Domain.Type("object");
      default:
        console.log(t.kind);
    }
  }

  private visitArrayType (t: ts.ArrayTypeNode): Domain.ArrayOf {
    const array = new Domain.ArrayOf()
    const childrenX: ts.Node[] = []
    ts.forEachChild(t, c => childrenX.push(c))
    const children = _(childrenX).filter(c => _(this.typeKinds).some(k => k === c.kind))
    if (children.size() !== 1) throw Error('Expected array to have 1 usable child but saw ' + children.size())

    array.of = this.visitTypeNode(children.first())
    return array
  }
  private visitTypeReference(t: ts.TypeReferenceNode): Domain.InstanceOf {
    const typeName = t.typeName.getText();
    if (typeName.startsWith("Dictionary")) return this.createDictionary(t, typeName);
    if (typeName.startsWith("Union")) return this.createUnion(t, typeName);
    const typed = new Domain.Type(typeName);
    if (!t.typeArguments || t.typeArguments.length === 0)
      return typed;
    typed.closedGenerics = t.typeArguments.map(gt => this.visitTypeNode(gt));
    return typed;
  }

  private createUnion (t: ts.TypeReferenceNode, typeName) {
    const args: ts.Node[] = t.typeArguments.map(n => n as ts.Node)
    const types = args.map(ct => this.visitTypeNode(ct))
    if (types.length < 2) { throw Error('A union should have at least two types but saw ' + types.length + ' on ' + typeName) }
    const union = new Domain.UnionOf()
    union.items = types
    return union
  }

  private createDictionary (t: ts.TypeReferenceNode, typeName) {
    const args: ts.Node[] = t.typeArguments.map(n => n as ts.Node)
    const types = args.map(ct => this.visitTypeNode(ct))
    if (types.length !== 2) { throw Error('A dictionary should contain 2 type args but found ' + types.length + ' on ' + typeName) }

    const map = new Domain.Dictionary()
    map.key = types[0]
    map.value = types[1]
    return map
  }

  private typeKinds: ts.SyntaxKind[] = [
    ts.SyntaxKind.StringKeyword,
    ts.SyntaxKind.BooleanKeyword,
    ts.SyntaxKind.AnyKeyword,
    ts.SyntaxKind.ArrayType,
    ts.SyntaxKind.TypeReference
  ];

  private annotate (declaration: Domain.TypeDeclaration, symbol: ts.Symbol) {
    const documentation = ts.displayPartsToString(symbol.getDocumentationComment(null)) // eslint-disable-line
  }
}

export class TypeReader {
  private checker: ts.TypeChecker;

  interfaces: (Domain.Interface | Domain.RequestInterface)[] = [];
  enums: Domain.Enum[] = [];
  // TS1337 :( https://github.com/Microsoft/TypeScript/issues/1778
  /** @type {Object.<RestSpecName, TypeName>} */
  restSpecMapping: { [id: string]: RestSpecMapping };

  constructor (private program: ts.Program) {
    this.restSpecMapping = {}
    this.checker = program.getTypeChecker()
    for (const f of this.program.getSourceFiles()) {
      if (!f.path.match(/specification[\/\\]specs/)) continue;
      let ns = path.dirname(f.path)
        .replace(/.*specification[\/\\]specs[\/\\]?/, "")
        .replace(/[\/\\]/g, ".");
      if (ns === "") ns = "internal";
      this.visit(f, ns);
    }
  }

  private visit(node: ts.Node, namespace: string) {
      switch (node.kind) {
        case ts.SyntaxKind.ClassDeclaration:
          const cv = new InterfaceVisitor(node as ts.ClassDeclaration, this.checker, namespace);
          const c = cv.visit();
          if (cv.specMapping) this.restSpecMapping[cv.specMapping.spec] = cv.specMapping;
          this.interfaces.push(c);
          break;
        case ts.SyntaxKind.InterfaceDeclaration:
          const iv = new InterfaceVisitor(node as ts.InterfaceDeclaration, this.checker, namespace);
          const i = iv.visit();
          this.interfaces.push(i);
          break;

        case ts.SyntaxKind.EnumDeclaration:
          const ev = new EnumVisitor(node as ts.EnumDeclaration, this.checker, namespace);
          this.enums.push(ev.visit());
          break;
      }
      ts.forEachChild(node, c => this.visit(c, namespace));
  }
}<|MERGE_RESOLUTION|>--- conflicted
+++ resolved
@@ -10,7 +10,6 @@
 }
 
 class EnumVisitor extends Visitor {
-<<<<<<< HEAD
   constructor (private enumNode: ts.EnumDeclaration, checker: ts.TypeChecker, private namespace: string) { super(checker) }
 
   visit (): Domain.Enum {
@@ -19,19 +18,8 @@
     for (const child of this.enumNode.getChildren()) {
       this.visitMember(child as ts.EnumMember, domainEnum)
     }
+    domainEnum.generatorHints  = InterfaceVisitor.createGeneratorHints(this.enumNode.jsDoc || []);
     return domainEnum
-=======
-  constructor(private enumNode: ts.EnumDeclaration, checker: ts.TypeChecker, private namespace: string) {super(checker); }
-
-  visit(): Domain.Enum {
-    const name = this.symbolName(this.enumNode.name);
-    const domainEnum = new Domain.Enum(name, this.namespace);
-    for (const child of this.enumNode.getChildren())
-      this.visitMember(child as ts.EnumMember, domainEnum);
-
-    domainEnum.generatorHints  = InterfaceVisitor.createGeneratorHints(this.enumNode.jsDoc || []);
-    return domainEnum;
->>>>>>> 5802ac7a
   }
 
   private isMember (member: ts.EnumMember, e: Domain.Enum): boolean {
@@ -82,20 +70,13 @@
       ? new Domain.RequestInterface(n, this.namespace)
       : new Domain.Interface(n, this.namespace)
 
-<<<<<<< HEAD
     if (restSpec) {
       ts.forEachChild(this.interfaceNode, c => this.visitRequestProperties(c as ts.PropertySignature, domainInterface as Domain.RequestInterface))
     } else {
       ts.forEachChild(this.interfaceNode, c => this.visitInterfaceProperty(c as ts.PropertySignature, domainInterface as Domain.Interface))
     }
-=======
-    if (!restSpec)
-      ts.forEachChild(this.interfaceNode, c => this.visitInterfaceProperty(c as ts.PropertySignature, domainInterface));
-    else
-      ts.forEachChild(this.interfaceNode, c => this.visitRequestProperties(c as ts.PropertySignature, domainInterface as Domain.RequestInterface));
 
     domainInterface.generatorHints  = InterfaceVisitor.createGeneratorHints(this.interfaceNode.jsDoc || []);
->>>>>>> 5802ac7a
 
     const lookup = this.checker.getTypeAtLocation(this.interfaceNode) as ts.TypeReference
     const generics = lookup.typeArguments || []
@@ -133,13 +114,6 @@
     return domainInterface;
   }
 
-<<<<<<< HEAD
-  private isPropertySignature (p: ts.PropertySignature | ts.PropertyDeclaration, parent: Domain.Interface | Domain.RequestInterface): boolean {
-    if (p.kind === ts.SyntaxKind.PropertySignature) return true
-    if (p.kind === ts.SyntaxKind.PropertyDeclaration) return true
-    ts.forEachChild(p, c => this.visitInterfaceProperty(c as ts.PropertySignature, parent))
-    return false
-=======
   public static createGeneratorHints(jsDocs: ts.JSDoc[]): Domain.GeneratorDocumentation {
     const description = jsDocs.map(j => j.comment || "").join("\n");
     const keyValues = jsDocs.flatMap(j => (j.tags || [])).reduce((o, p) => ({...o, [p.tagName.escapedText]: p.comment}), {});
@@ -147,12 +121,11 @@
     return new Domain.GeneratorDocumentation(description, keyValues);
   }
 
-  private isPropertySignature(p: ts.PropertySignature | ts.PropertyDeclaration, parent: Domain.Interface): boolean {
+  private isPropertySignature(p: ts.PropertySignature | ts.PropertyDeclaration, parent: Domain.Interface | Domain.RequestInterface): boolean {
     if (p.kind === ts.SyntaxKind.PropertySignature) return true;
     if (p.kind === ts.SyntaxKind.PropertyDeclaration) return true;
     ts.forEachChild(p, c => this.visitInterfaceProperty(c as ts.PropertySignature, parent));
     return false;
->>>>>>> 5802ac7a
   }
 
   private visitRequestProperties(p: ts.PropertySignature, parent: Domain.RequestInterface) {
@@ -176,14 +149,10 @@
     const name = this.symbolName(p.name)
     const returnType = this.visitTypeNode(p.type);
 
-<<<<<<< HEAD
     const prop = new Domain.InterfaceProperty(name, returnType, isQueryParam);
-=======
-    const prop = new Domain.InterfaceProperty(name, isQueryParam);
     prop.type = returnType;
     prop.generatorHints  = InterfaceVisitor.createGeneratorHints(p.jsDoc || []);
 
->>>>>>> 5802ac7a
     parent.properties.push(prop);
   }
 
